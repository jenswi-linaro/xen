--- conflicted
+++ resolved
@@ -1685,32 +1685,9 @@
         }
     }
 
-#ifdef PERF_COUNTERS
     perfc_incrc(calls_to_mmu_update); 
     perfc_addc(num_page_updates, count);
-<<<<<<< HEAD
-    /*
-     * histogram: special treatment for 0 and 1 count. After that equally
-     * spaced with last bucket taking the rest.
-     */
-    if ( count == 0 )
-    {
-        perfc_incra(bpt_updates, 0);
-    } else if ( count == 1 )
-    {
-        perfc_incra(bpt_updates, 1);
-    } else if ( ((count-2) / PERFC_PT_UPDATES_BUCKET_SIZE)
-                < (PERFC_MAX_PT_UPDATES - 3) )
-    {
-        perfc_incra(bpt_updates, ((count-2)/PERFC_PT_UPDATES_BUCKET_SIZE) + 2);
-    } else
-    {
-        perfc_incra(bpt_updates, PERFC_MAX_PT_UPDATES - 1);
-    }
-#endif
-=======
     perfc_incr_histo(bpt_updates, count, PT_UPDATES);
->>>>>>> d9edb54d
 
     if ( unlikely(!array_access_ok(VERIFY_READ, ureqs, count, sizeof(req))) )
     {
@@ -2258,13 +2235,9 @@
     int            i, cpu = smp_processor_id();
     struct exec_domain *ed = current;
     struct domain *d = ed->domain;
-<<<<<<< HEAD
-    unsigned int   count;
-=======
 #ifdef PERF_COUNTERS
     unsigned int   modified = 0;
 #endif
->>>>>>> d9edb54d
 
     l1va = ptwr_info[cpu].ptinfo[which].l1va;
     ptep = (unsigned long *)&linear_pg_table[l1_linear_offset(l1va)];
@@ -2323,7 +2296,7 @@
     /*
      * STEP 2. Validate any modified PTEs.
      */
-    count = 0;
+
     pl1e = ptwr_info[cpu].ptinfo[which].pl1e;
     for ( i = 0; i < L1_PAGETABLE_ENTRIES; i++ )
     {
@@ -2333,15 +2306,10 @@
         if ( likely(l1_pgentry_val(ol1e) == l1_pgentry_val(nl1e)) )
             continue;
 
-<<<<<<< HEAD
-        /* update number of entries modified */
-        count++;
-=======
 #ifdef PERF_COUNTERS
         /* Update number of entries modified. */
         modified++;
 #endif
->>>>>>> d9edb54d
 
         /*
          * Fast path for PTEs that have merely been write-protected
@@ -2384,31 +2352,7 @@
     }
     unmap_domain_mem(pl1e);
 
-<<<<<<< HEAD
-#ifdef PERF_COUNTERS
-    /*
-     * histogram: special treatment for 0 and 1 count. After that equally
-     * spaced with last bucket taking the rest.
-     */
-    if ( count == 0 )
-    {
-        perfc_incra(wpt_updates, 0);
-    } else if ( count == 1 ) 
-    {
-        perfc_incra(wpt_updates, 1);
-    } else if ( ((count-2) / PERFC_PT_UPDATES_BUCKET_SIZE)
-                < (PERFC_MAX_PT_UPDATES - 3) )
-    {
-        perfc_incra(wpt_updates, ((count-2)/PERFC_PT_UPDATES_BUCKET_SIZE) + 2);
-    } else
-    {
-        perfc_incra(wpt_updates, PERFC_MAX_PT_UPDATES - 1);
-    }
-#endif
-    
-=======
     perfc_incr_histo(wpt_updates, modified, PT_UPDATES);
->>>>>>> d9edb54d
 
     /*
      * STEP 3. Reattach the L1 p.t. page into the current address space.
