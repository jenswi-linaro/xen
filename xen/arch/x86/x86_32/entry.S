--- conflicted
+++ resolved
@@ -70,110 +70,6 @@
         jmp test_all_events
 
         ALIGN
-<<<<<<< HEAD
-/*
- * HYPERVISOR_multicall(call_list, nr_calls)
- *   Execute a list of 'nr_calls' hypercalls, pointed at by 'call_list'.
- *   This is fairly easy except that:
- *   1. We may fault reading the call list, and must patch that up; and
- *   2. We cannot recursively call HYPERVISOR_multicall, or a malicious
- *      caller could cause our stack to blow up.
- */
-#define MULTICALL_ENTRY_ORDER 5
-do_multicall:
-        popl  %eax
-        cmpl  $SYMBOL_NAME(multicall_return_from_call),%eax
-        je    multicall_return_from_call
-        pushl %ebx
-        movl  4(%esp),%ebx   /* EBX == call_list */
-        movl  8(%esp),%ecx   /* ECX == nr_calls  */
-        /* Ensure the entire multicall list is below HYPERVISOR_VIRT_START. */
-        movl  %ecx,%eax
-        shll  $MULTICALL_ENTRY_ORDER,%eax
-        addl  %ebx,%eax      /* EAX == end of multicall list */
-        jc    bad_multicall_address
-        cmpl  $__HYPERVISOR_VIRT_START,%eax
-        jnc   bad_multicall_address
-multicall_loop:
-        pushl %ecx
-        movl  4(%esp),%ecx               # %ecx = struct domain
-        movl  EDOMAIN_processor(%ecx),%eax
-        shl   $6,%eax                    # sizeof(irq_cpustat) == 64
-        testl $~0,SYMBOL_NAME(irq_stat)(%eax,1)
-        jnz   multicall_preempt
-multicall_fault1: 
-        pushl 20(%ebx)      # args[4]
-multicall_fault2: 
-        pushl 16(%ebx)      # args[3]
-multicall_fault3: 
-        pushl 12(%ebx)      # args[2]
-multicall_fault4: 
-        pushl 8(%ebx)       # args[1]
-multicall_fault5: 
-        pushl 4(%ebx)       # args[0]
-multicall_fault6: 
-        movl  (%ebx),%eax   # op
-        andl  $(NR_hypercalls-1),%eax
-        call  *SYMBOL_NAME(hypercall_table)(,%eax,4)
-multicall_return_from_call:
-multicall_fault7:
-        movl  %eax,24(%ebx) # args[5] == result
-        addl  $20,%esp
-        popl  %ecx
-        addl  $(1<<MULTICALL_ENTRY_ORDER),%ebx
-        loop  multicall_loop
-        popl  %ebx
-        xorl  %eax,%eax
-        jmp   ret_from_hypercall
-
-multicall_preempt:
-        # NB. remaining nr_calls is already at top of stack
-        pushl %ebx                             # call_list
-        pushl $2                               # nr_args == 2
-        pushl $__HYPERVISOR_multicall          # op == __HYPERVISOR_multicall
-        call  hypercall_create_continuation
-        addl  $16,%esp
-        popl  %ebx
-        movl  $__HYPERVISOR_multicall,%eax        
-        jmp   ret_from_hypercall
-        
-bad_multicall_address:
-        popl  %ebx
-        movl  $-EFAULT,%eax
-        jmp   ret_from_hypercall        
-                
-.section __ex_table,"a"
-        .align 4
-        .long multicall_fault1, multicall_fixup1
-        .long multicall_fault2, multicall_fixup2
-        .long multicall_fault3, multicall_fixup3
-        .long multicall_fault4, multicall_fixup4
-        .long multicall_fault5, multicall_fixup5
-        .long multicall_fault6, multicall_fixup6
-        .long multicall_fault7, multicall_fixup6
-.previous
-               
-.section .fixup,"ax"
-multicall_fixup6: 
-        addl  $4,%esp
-multicall_fixup5: 
-        addl  $4,%esp
-multicall_fixup4: 
-        addl  $4,%esp
-multicall_fixup3: 
-        addl  $4,%esp
-multicall_fixup2: 
-        addl  $4,%esp
-multicall_fixup1:
-        addl  $4,%esp
-        popl  %ebx
-        movl  $-EFAULT,%eax
-        jmp   ret_from_hypercall
-.previous        
-                
-        ALIGN
-=======
->>>>>>> 6d767673
 restore_all_guest:
         testb $TF_failsafe_return,EDOMAIN_thread_flags(%ebx)
         jnz  failsafe_callback
