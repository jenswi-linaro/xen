/******************************************************************************
 * dom0_ops.h
 * 
 * Process command requests from domain-0 guest OS.
 * 
 * Copyright (c) 2002-2003, K A Fraser, B Dragovic
 */


#ifndef __DOM0_OPS_H__
#define __DOM0_OPS_H__

#include "hypervisor-if.h"
#include "sched_ctl.h"

/*
 * Make sure you increment the interface version whenever you modify this file!
 * This makes sure that old versions of dom0 tools will stop working in a
 * well-defined way (rather than crashing the machine, for instance).
 */
#define DOM0_INTERFACE_VERSION   0xAAAA000B

#define MAX_CMD_LEN       256
#define MAX_DOMAIN_NAME    16

#define DOM0_CREATEDOMAIN      8
typedef struct dom0_createdomain_st 
{
    /* IN parameters. */
    unsigned int memory_kb; 
    char         name[MAX_DOMAIN_NAME];
    /* OUT parameters. */
    domid_t      domain; 
} dom0_createdomain_t;

#define DOM0_STARTDOMAIN      10
typedef struct dom0_startdomain_st
{
    /* IN parameters. */
    domid_t domain;
} dom0_startdomain_t;

#define DOM0_STOPDOMAIN       11
typedef struct dom0_stopdomain_st
{
    /* IN parameters. */
    domid_t domain;
} dom0_stopdomain_t;

#define DOM0_DESTROYDOMAIN     9
typedef struct dom0_destroydomain_st
{
    /* IN variables. */
    domid_t      domain;
    int          force;
} dom0_destroydomain_t;

#define DOM0_GETMEMLIST        2
typedef struct dom0_getmemlist_st
{
    /* IN variables. */
    domid_t       domain;
    unsigned long max_pfns;
    void         *buffer;
    /* OUT variables. */
    unsigned long num_pfns;
} dom0_getmemlist_t;

#define DOM0_BUILDDOMAIN      13
typedef struct dom0_builddomain_st
{
    /* IN variables. */
    domid_t                  domain;
    unsigned int             num_vifs;
    full_execution_context_t ctxt;
} dom0_builddomain_t;

#define DOM0_SCHEDCTL            6
 /* struct sched_ctl_cmd is from sched-ctl.h   */
typedef struct sched_ctl_cmd dom0_schedctl_t;

#define DOM0_ADJUSTDOM         7
/* struct sched_adjdom_cmd is from sched-ctl.h */
typedef struct sched_adjdom_cmd dom0_adjustdom_t;

#define DOM0_GETDOMAININFO    12
typedef struct dom0_getdomaininfo_st
{
    /* IN variables. */
    domid_t domain;
    /* OUT variables. */
    char name[MAX_DOMAIN_NAME];
    int processor;
    int has_cpu;
#define DOMSTATE_ACTIVE              0
#define DOMSTATE_STOPPED             1
    int state;
    int hyp_events;
    unsigned int tot_pages;
    long long cpu_time;
    unsigned long shared_info_frame;  /* MFN of shared_info struct */
    full_execution_context_t ctxt;
} dom0_getdomaininfo_t;

#define DOM0_GETPAGEFRAMEINFO 18
typedef struct dom0_getpageframeinfo_st
{
    /* IN variables. */
    unsigned long pfn;     /* Machine page frame number to query.       */
    domid_t domain;        /* To which domain does the frame belong?    */
    /* OUT variables. */
    /* Is the page PINNED to a type? */
    enum { NONE, L1TAB, L2TAB, L3TAB, L4TAB } type;
} dom0_getpageframeinfo_t;

#define DOM0_IOPL             14
typedef struct dom0_iopl_st
{
    domid_t domain;
    unsigned int iopl;
} dom0_iopl_t;

#define DOM0_MSR              15
typedef struct dom0_msr_st
{
    /* IN variables. */
    int write, cpu_mask, msr;
    unsigned int in1, in2;
    /* OUT variables. */
    unsigned int out1, out2;
} dom0_msr_t;

#define DOM0_DEBUG            16
typedef struct dom0_debug_st
{
    /* IN variables. */
    char opcode;
    domid_t domain;
    int in1, in2, in3, in4;
    /* OUT variables. */
    unsigned int status;
    int out1, out2;
} dom0_debug_t;

/*
 * Set clock such that it would read <secs,usecs> after 00:00:00 UTC,
 * 1 January, 1970 if the current system time was <system_time>.
 */
#define DOM0_SETTIME          17
typedef struct dom0_settime_st
{
    /* IN variables. */
    unsigned long secs, usecs;
    u64 system_time;
} dom0_settime_t;

/*
 * Read console content from Xen buffer ring.
 */

#define DOM0_READCONSOLE      19
typedef struct dom0_readconsole_st
{
    unsigned long str;
    unsigned int count;
    unsigned int cmd;
} dom0_readconsole_t;

/* 
 * Pin Domain to a particular CPU  (use -1 to unpin)
 */
#define DOM0_PINCPUDOMAIN     20
typedef struct dom0_pincpudomain_st
{
    /* IN variables. */
    domid_t      domain;
    int          cpu;  /* -1 implies unpin */
} dom0_pincpudomain_t;

/* Get trace buffers physical base pointer */
#define DOM0_GETTBUFS         21
typedef struct dom0_gettbufs_st
{
  /* OUT variables */
  unsigned long phys_addr; /* location of the trace buffers       */
  unsigned long size;      /* size of each trace buffer, in bytes */
} dom0_gettbufs_t;

/*
 * Get physical information about the host machine
 */
#define DOM0_PHYSINFO         22
typedef struct dom0_physinfo_st
{
    int ht_per_core;
    int cores;
    unsigned long cpu_khz;
    unsigned long total_pages;
    unsigned long free_pages;
} dom0_physinfo_t;

/* 
 * Allow a domain access to a physical PCI device
 */
#define DOM0_PCIDEV_ACCESS    23
typedef struct dom0_pcidev_access_st
{
    /* IN variables. */
    domid_t      domain;
    int          bus; 
    int          dev;
    int          func; 
    int          enable;
} dom0_pcidev_access_t;

<<<<<<< HEAD
/* 
 * Control shadow pagetables operation
 */
#define DOM0_SHADOW_CONTROL   24

#define DOM0_SHADOW_CONTROL_OP_OFF         0
#define DOM0_SHADOW_CONTROL_OP_ENABLE_TEST 1
#define DOM0_SHADOW_CONTROL_OP_ENABLE_LOGDIRTY 2
#define DOM0_SHADOW_CONTROL_OP_FLUSH       10
#define DOM0_SHADOW_CONTROL_OP_CLEAN       11
typedef struct dom0_shadow_control_st
{
    /* IN variables. */
    domid_t      domain;
    int          op;
} dom0_shadow_control_t;

=======
/*
 * Get the ID of the current scheduler.
 */
#define DOM0_SCHED_ID        24
typedef struct dom0_sched_id_st
{
    /* OUT variable */
    int sched_id;
} dom0_sched_id_t;
>>>>>>> ddc87ed3

typedef struct dom0_op_st
{
    unsigned long cmd;
    unsigned long interface_version; /* DOM0_INTERFACE_VERSION */
    union
    {
        dom0_createdomain_t     createdomain;
        dom0_startdomain_t      startdomain;
        dom0_stopdomain_t       stopdomain;
        dom0_destroydomain_t    destroydomain;
        dom0_getmemlist_t       getmemlist;
        dom0_schedctl_t         schedctl;
        dom0_adjustdom_t        adjustdom;
        dom0_builddomain_t      builddomain;
        dom0_getdomaininfo_t    getdomaininfo;
        dom0_getpageframeinfo_t getpageframeinfo;
        dom0_iopl_t             iopl;
	dom0_msr_t              msr;
	dom0_debug_t            debug;
	dom0_settime_t          settime;
	dom0_readconsole_t	readconsole;
	dom0_pincpudomain_t     pincpudomain;
        dom0_gettbufs_t         gettbufs;
        dom0_physinfo_t         physinfo;
        dom0_pcidev_access_t    pcidev_access;
<<<<<<< HEAD
	dom0_shadow_control_t   shadow_control;
=======
        dom0_sched_id_t         sched_id;
>>>>>>> ddc87ed3
    } u;
} dom0_op_t;

#endif /* __DOM0_OPS_H__ */<|MERGE_RESOLUTION|>--- conflicted
+++ resolved
@@ -213,11 +213,20 @@
     int          enable;
 } dom0_pcidev_access_t;
 
-<<<<<<< HEAD
+/*
+ * Get the ID of the current scheduler.
+ */
+#define DOM0_SCHED_ID        24
+typedef struct dom0_sched_id_st
+{
+    /* OUT variable */
+    int sched_id;
+} dom0_sched_id_t;
+
 /* 
  * Control shadow pagetables operation
  */
-#define DOM0_SHADOW_CONTROL   24
+#define DOM0_SHADOW_CONTROL   25
 
 #define DOM0_SHADOW_CONTROL_OP_OFF         0
 #define DOM0_SHADOW_CONTROL_OP_ENABLE_TEST 1
@@ -231,17 +240,6 @@
     int          op;
 } dom0_shadow_control_t;
 
-=======
-/*
- * Get the ID of the current scheduler.
- */
-#define DOM0_SCHED_ID        24
-typedef struct dom0_sched_id_st
-{
-    /* OUT variable */
-    int sched_id;
-} dom0_sched_id_t;
->>>>>>> ddc87ed3
 
 typedef struct dom0_op_st
 {
@@ -268,11 +266,8 @@
         dom0_gettbufs_t         gettbufs;
         dom0_physinfo_t         physinfo;
         dom0_pcidev_access_t    pcidev_access;
-<<<<<<< HEAD
+        dom0_sched_id_t         sched_id;
 	dom0_shadow_control_t   shadow_control;
-=======
-        dom0_sched_id_t         sched_id;
->>>>>>> ddc87ed3
     } u;
 } dom0_op_t;
 
