#include <xeno/keyhandler.h> 
#include <xeno/reboot.h>

<<<<<<< HEAD
=======
extern void perfc_printall (u_char key, void *dev_id, struct pt_regs *regs);
extern void perfc_reset (u_char key, void *dev_id, struct pt_regs *regs);

>>>>>>> f9e443af
#define KEY_MAX 256
#define STR_MAX  64

typedef struct _key_te { 
    key_handler *handler; 
    char         desc[STR_MAX]; 
} key_te_t; 

static key_te_t key_table[KEY_MAX]; 
    
void add_key_handler(u_char key, key_handler *handler, char *desc) 
{
    int i; 
    char *str; 

    if(key_table[key].handler != NULL) 
    printk("Warning: overwriting handler for key 0x%x\n", key); 

    key_table[key].handler = handler; 

    str = key_table[key].desc; 
    for(i = 0; i < STR_MAX; i++) {
    if(*desc) 
        *str++ = *desc++; 
    else break; 
    }
    if (i == STR_MAX) 
    key_table[key].desc[STR_MAX-1] = '\0'; 

    return; 
}

key_handler *get_key_handler(u_char key)
{
    return key_table[key].handler; 
}


static void show_handlers(u_char key, void *dev_id, struct pt_regs *regs) 
{
    int i; 

    printk("'%c' pressed -> showing installed handlers\n", key); 
    for(i=0; i < KEY_MAX; i++) 
    if(key_table[i].handler) 
        printk(" key '%c' (ascii '%02x') => %s\n", 
            (i<33 || i>126)?(' '):(i),i,
            key_table[i].desc);
    return; 
}


static void dump_registers(u_char key, void *dev_id, struct pt_regs *regs) 
{
    extern void show_registers(struct pt_regs *regs); 

    printk("'%c' pressed -> dumping registers\n", key); 
    show_registers(regs); 
    return; 
}

static void halt_machine(u_char key, void *dev_id, struct pt_regs *regs) 
{
    printk("'%c' pressed -> rebooting machine\n", key); 
    machine_restart(NULL); 
    return; 
}

<<<<<<< HEAD
=======
static void kill_dom0(u_char key, void *dev_id, struct pt_regs *regs) 
{
    printk("'%c' pressed -> gracefully rebooting machine\n", key); 
    kill_other_domain(0, 0);
    return;
}


>>>>>>> f9e443af
/* XXX SMH: this is keir's fault */
static char *task_states[] = 
{ 
    "Runnable", 
    "Interruptible Sleep", 
    "Uninterruptible Sleep", 
    NULL, "Stopped", 
    NULL, NULL, NULL, "Dying", 
}; 

void do_task_queues(u_char key, void *dev_id, struct pt_regs *regs) 
{
    u_long flags; 
    struct task_struct *p; 
    shared_info_t *s; 

    printk("'%c' pressed -> dumping task queues\n", key); 
    read_lock_irqsave(&tasklist_lock, flags); 
    p = &idle0_task;
    do {
        printk("Xen: DOM %d, CPU %d [has=%c], state = %s, "
           "hyp_events = %08x\n", 
           p->domain, p->processor, p->has_cpu ? 'T':'F', 
           task_states[p->state], p->hyp_events); 
    s = p->shared_info; 
    if(!is_idle_task(p)) {
        printk("Guest: events = %08lx, event_enable = %08lx\n", 
           s->events, s->events_enable); 
        printk("Notifying guest...\n"); 
        set_bit(_EVENT_DEBUG, &s->events); 
    }
    } while ( (p = p->next_task) != &idle0_task );

    read_unlock_irqrestore(&tasklist_lock, flags); 
}


extern void perfc_printall (u_char key, void *dev_id, struct pt_regs *regs);
extern void perfc_reset (u_char key, void *dev_id, struct pt_regs *regs);
extern void dump_timerq(u_char key, void *dev_id, struct pt_regs *regs);
extern void dump_runq(u_char key, void *dev_id, struct pt_regs *regs);


void initialize_keytable() 
{
    int i; 

    /* first initialize key handler table */
    for(i = 0; i < KEY_MAX; i++) 
    key_table[i].handler = (key_handler *)NULL; 
    
    /* setup own handlers */
    add_key_handler('a', dump_timerq,    "dump ac_timer queues");
    add_key_handler('d', dump_registers, "dump registers"); 
    add_key_handler('h', show_handlers,  "show this message");
    add_key_handler('p', perfc_printall, "print performance counters"); 
    add_key_handler('P', perfc_reset,    "reset performance counters"); 
    add_key_handler('q', do_task_queues, "dump task queues + guest state");
<<<<<<< HEAD
    add_key_handler('r', dump_runq,      "dump run queue"); 
    add_key_handler('R', halt_machine,   "reboot machine ungracefully"); 
=======
    add_key_handler('B', kill_dom0, "reboot machine gracefully"); 
    add_key_handler('R', halt_machine, "reboot machine ungracefully"); 
>>>>>>> f9e443af
    
    return; 
}<|MERGE_RESOLUTION|>--- conflicted
+++ resolved
@@ -1,12 +1,6 @@
 #include <xeno/keyhandler.h> 
 #include <xeno/reboot.h>
 
-<<<<<<< HEAD
-=======
-extern void perfc_printall (u_char key, void *dev_id, struct pt_regs *regs);
-extern void perfc_reset (u_char key, void *dev_id, struct pt_regs *regs);
-
->>>>>>> f9e443af
 #define KEY_MAX 256
 #define STR_MAX  64
 
@@ -23,18 +17,18 @@
     char *str; 
 
     if(key_table[key].handler != NULL) 
-    printk("Warning: overwriting handler for key 0x%x\n", key); 
+	printk("Warning: overwriting handler for key 0x%x\n", key); 
 
     key_table[key].handler = handler; 
 
     str = key_table[key].desc; 
     for(i = 0; i < STR_MAX; i++) {
-    if(*desc) 
-        *str++ = *desc++; 
-    else break; 
+	if(*desc) 
+	    *str++ = *desc++; 
+	else break; 
     }
     if (i == STR_MAX) 
-    key_table[key].desc[STR_MAX-1] = '\0'; 
+	key_table[key].desc[STR_MAX-1] = '\0'; 
 
     return; 
 }
@@ -51,10 +45,10 @@
 
     printk("'%c' pressed -> showing installed handlers\n", key); 
     for(i=0; i < KEY_MAX; i++) 
-    if(key_table[i].handler) 
-        printk(" key '%c' (ascii '%02x') => %s\n", 
-            (i<33 || i>126)?(' '):(i),i,
-            key_table[i].desc);
+	if(key_table[i].handler) 
+	    printk(" key '%c' (ascii '%02x') => %s\n", 
+			(i<33 || i>126)?(' '):(i),i,
+			key_table[i].desc);
     return; 
 }
 
@@ -75,8 +69,6 @@
     return; 
 }
 
-<<<<<<< HEAD
-=======
 static void kill_dom0(u_char key, void *dev_id, struct pt_regs *regs) 
 {
     printk("'%c' pressed -> gracefully rebooting machine\n", key); 
@@ -85,7 +77,6 @@
 }
 
 
->>>>>>> f9e443af
 /* XXX SMH: this is keir's fault */
 static char *task_states[] = 
 { 
@@ -107,16 +98,16 @@
     p = &idle0_task;
     do {
         printk("Xen: DOM %d, CPU %d [has=%c], state = %s, "
-           "hyp_events = %08x\n", 
-           p->domain, p->processor, p->has_cpu ? 'T':'F', 
-           task_states[p->state], p->hyp_events); 
-    s = p->shared_info; 
-    if(!is_idle_task(p)) {
-        printk("Guest: events = %08lx, event_enable = %08lx\n", 
-           s->events, s->events_enable); 
-        printk("Notifying guest...\n"); 
-        set_bit(_EVENT_DEBUG, &s->events); 
-    }
+	       "hyp_events = %08x\n", 
+	       p->domain, p->processor, p->has_cpu ? 'T':'F', 
+	       task_states[p->state], p->hyp_events); 
+	s = p->shared_info; 
+	if(!is_idle_task(p)) {
+	    printk("Guest: events = %08lx, event_enable = %08lx\n", 
+		   s->events, s->events_enable); 
+	    printk("Notifying guest...\n"); 
+	    set_bit(_EVENT_DEBUG, &s->events); 
+	}
     } while ( (p = p->next_task) != &idle0_task );
 
     read_unlock_irqrestore(&tasklist_lock, flags); 
@@ -135,22 +126,18 @@
 
     /* first initialize key handler table */
     for(i = 0; i < KEY_MAX; i++) 
-    key_table[i].handler = (key_handler *)NULL; 
-    
+	key_table[i].handler = (key_handler *)NULL; 
+	
     /* setup own handlers */
     add_key_handler('a', dump_timerq,    "dump ac_timer queues");
     add_key_handler('d', dump_registers, "dump registers"); 
-    add_key_handler('h', show_handlers,  "show this message");
+    add_key_handler('h', show_handlers, "show this message");
     add_key_handler('p', perfc_printall, "print performance counters"); 
     add_key_handler('P', perfc_reset,    "reset performance counters"); 
     add_key_handler('q', do_task_queues, "dump task queues + guest state");
-<<<<<<< HEAD
-    add_key_handler('r', dump_runq,      "dump run queue"); 
+    add_key_handler('r', dump_runq,      "dump run queues");
+    add_key_handler('B', kill_dom0,      "reboot machine gracefully"); 
     add_key_handler('R', halt_machine,   "reboot machine ungracefully"); 
-=======
-    add_key_handler('B', kill_dom0, "reboot machine gracefully"); 
-    add_key_handler('R', halt_machine, "reboot machine ungracefully"); 
->>>>>>> f9e443af
     
     return; 
 }